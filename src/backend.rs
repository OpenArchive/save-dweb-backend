<<<<<<< HEAD
use crate::common::{CommonKeypair, DHTEntity, make_route};
use crate::group::Group;
=======
use crate::common::{CommonKeypair, DHTEntity};
use crate::group::{Group, URL_DHT_KEY, URL_ENCRYPTION_KEY, URL_PUBLIC_KEY, URL_SECRET_KEY};
>>>>>>> e6404219
use crate::repo::Repo;
use anyhow::{anyhow, Result};
use clap::builder::Str;
use iroh_blobs::Hash;
use iroh::node::Node;
use std::collections::HashMap;
use std::mem;
use std::path::{Path, PathBuf};
use std::sync::Arc;
use tokio::fs;
use tokio::sync::{
    broadcast,
    mpsc::{self, Receiver},
    oneshot,
};
use tracing::info;
use url::Url;
use veilid_core::{
    api_startup_config, vld0_generate_keypair, CryptoKey, CryptoSystem, CryptoSystemVLD0,
    CryptoTyped, DHTSchema, KeyPair, ProtectedStore, RoutingContext, SharedSecret, TypedKey,
    UpdateCallback, VeilidAPI, VeilidConfigInner, VeilidConfigProtectedStore, VeilidUpdate,
    CRYPTO_KEY_LENGTH, CRYPTO_KIND_VLD0,
};
use veilid_iroh_blobs::iroh::VeilidIrohBlobs;
use iroh_blobs::format::collection::Collection;
use iroh_blobs::util::SetTagOption;
use xdg::BaseDirectories;

pub struct Backend {
    path: PathBuf,
    port: u16,
    veilid_api: Option<VeilidAPI>,
    update_rx: Option<broadcast::Receiver<VeilidUpdate>>,
    groups: HashMap<CryptoKey, Box<Group>>,
    repos: HashMap<CryptoKey, Box<Repo>>,
    iroh_blobs: Option<VeilidIrohBlobs>,
}

impl Backend {
    pub fn new(base_path: &Path, port: u16) -> Result<Self> {
        Ok(Backend {
            path: base_path.to_path_buf(),
            port,
            veilid_api: None,
            update_rx: None,
            groups: HashMap::new(),
            repos: HashMap::new(),
            iroh_blobs: None,
        })
    }

    pub async fn start(&mut self) -> Result<()> {
        println!(
            "Starting on {} with port {}",
            self.path.display(),
            self.port
        );
        let base_dir = &self.path;
        fs::create_dir_all(base_dir).await.map_err(|e| {
            anyhow!(
                "Failed to create base directory {}: {}",
                base_dir.display(),
                e
            )
        })?;
    
        let (update_tx, update_rx) = broadcast::channel::<VeilidUpdate>(32);
    
        let update_callback: UpdateCallback = Arc::new(move |update| {
            let update_tx = update_tx.clone();
            tokio::spawn(async move {
                if let Err(e) = update_tx.send(update) {
                    println!("Failed to send update: {}", e);
                }
            });
        });
    
        let xdg_dirs = BaseDirectories::with_prefix("save-dweb-backend")?;
        let base_dir = xdg_dirs.get_data_home();
    
        let config_inner = VeilidConfigInner {
            program_name: "save-dweb-backend".to_string(),
            namespace: "openarchive".into(),
            capabilities: Default::default(),
            protected_store: veilid_core::VeilidConfigProtectedStore {
                allow_insecure_fallback: true,
                always_use_insecure_storage: true,
                directory: base_dir
                    .join("protected_store")
                    .to_string_lossy()
                    .to_string(),
                delete: false,
                device_encryption_key_password: "".to_string(),
                new_device_encryption_key_password: None,
            },
            table_store: veilid_core::VeilidConfigTableStore {
                directory: base_dir.join("table_store").to_string_lossy().to_string(),
                delete: false,
            },
            block_store: veilid_core::VeilidConfigBlockStore {
                directory: base_dir.join("block_store").to_string_lossy().to_string(),
                delete: false,
            },
            network: Default::default(),
        };
    
        if self.veilid_api.is_none() {
            let veilid_api = api_startup_config(update_callback, config_inner)
                .await
                .map_err(|e| anyhow!("Failed to initialize Veilid API: {}", e))?;
            self.veilid_api = Some(veilid_api);
        } else {
            return Err(anyhow!("Veilid already initialized"));
        }
    
        self.veilid_api.clone().unwrap().attach().await?;
    
        println!("Waiting for network ready state");
    
        self.update_rx = Some(update_rx);
    
        // Wait for network ready state
        if let Some(rx) = &self.update_rx {
            self.wait_for_network(rx.resubscribe()).await?;
        }
    
        // Initialize iroh_blobs store
        let store = iroh_blobs::store::fs::Store::load(self.path.join("iroh")).await?;
    
        // Get veilid_api and routing_context
        let veilid_api = self.veilid_api.clone().unwrap();
        let routing_context = veilid_api.routing_context()?;
    
        // Create route_id and route_id_blob
        let (route_id, route_id_blob) = make_route(&veilid_api).await?;
    
        // Initialize iroh_blobs
        self.iroh_blobs = Some(VeilidIrohBlobs::new(
            veilid_api.clone(),
            routing_context,
            route_id_blob,
            route_id,
            self.update_rx.as_ref().unwrap().resubscribe(),
            store,
        ));
    
        Ok(())
    }

    pub async fn stop(&mut self) -> Result<()> {
        println!("Stopping Backend...");
        if let Some(iroh_blobs) = self.iroh_blobs.take() {
            println!("Shutting down Veilid Iroh Blobs");
            iroh_blobs.shutdown().await?;
            println!("Veilid Iroh Blobs shut down successfully");
        }
        if self.veilid_api.is_some() {
            println!("Shutting down Veilid API");
            let veilid = self.veilid_api.take();
            veilid.unwrap().shutdown().await;
            println!("Veilid API shut down successfully");
            self.groups = HashMap::new();
            self.repos = HashMap::new();
        }
        Ok(())
    }

    async fn wait_for_network(
        &self,
        mut update_rx: broadcast::Receiver<VeilidUpdate>,
    ) -> Result<()> {
        while let Ok(update) = update_rx.recv().await {
            if let VeilidUpdate::Attachment(attachment_state) = update {
                if attachment_state.public_internet_ready {
                    println!("Public internet ready!");
                    break;
                }
            }
        }
        Ok(())
    }

    pub async fn join_from_url(&mut self, url_string: &str) -> Result<Box<Group>> {
        let keys = parse_url(url_string)?;
        self.join_group(keys).await
    }

    pub async fn join_group(&mut self, keys: CommonKeypair) -> Result<Box<Group>> {
        let routing_context = self.veilid_api.as_ref().unwrap().routing_context()?;
        let crypto_system = CryptoSystemVLD0::new(self.veilid_api.as_ref().unwrap().crypto()?);

        let record_key = TypedKey::new(CRYPTO_KIND_VLD0, keys.id);
        // First open the DHT record
        let dht_record = routing_context
            .open_dht_record(record_key.clone(), None) // Don't pass a writer here yet
            .await?;

        // Use the owner key from the DHT record as the default writer
        let owner_key = dht_record.owner(); // Call the owner() method to get the owner key

        // Reopen the DHT record with the owner key as the writer
        let dht_record = routing_context
            .open_dht_record(
                record_key.clone(),
                Some(KeyPair::new(
                    owner_key.clone(),
                    keys.secret_key.clone().unwrap(),
                )),
            )
            .await?;

        let group = Group {
            dht_record: dht_record.clone(),
            encryption_key: keys.encryption_key.clone(),
            routing_context: Arc::new(routing_context),
            crypto_system,
            repos: Vec::new(),
        };
        self.groups.insert(group.id(), Box::new(group.clone()));

        Ok(Box::new(group))
    }

    pub async fn create_group(&mut self) -> Result<Group> {
        let veilid = self
            .veilid_api
            .as_ref()
            .ok_or_else(|| anyhow!("Veilid API is not initialized"))?;
        let routing_context = veilid.routing_context()?;
        let schema = DHTSchema::dflt(3)?;
        let kind = Some(CRYPTO_KIND_VLD0);

        let dht_record = routing_context.create_dht_record(schema, kind).await?;
        let keypair = vld0_generate_keypair();
        let crypto_system = CryptoSystemVLD0::new(veilid.crypto()?);

        let encryption_key = crypto_system.random_shared_secret();

<<<<<<< HEAD
        // Create an empty Iroh collection and get the root hash.
        let root_hash = self.create_collection().await?;

        // Set the root hash in the DHT record
        routing_context.set_dht_value(
                dht_record.key().clone(),
                1, 
                root_hash.to_hex().into(),
                None,
            )
            .await
            .map_err(|e| anyhow!("Failed to store collection blob in DHT: {}", e))?;
    

=======
>>>>>>> e6404219
        let group = Group::new(
            dht_record.clone(),
            encryption_key,
            Arc::new(routing_context),
            crypto_system,
            self.iroh_blobs.clone(),
        );

        let protected_store = veilid.protected_store().unwrap();
        CommonKeypair {
<<<<<<< HEAD
            id: group.id(), 
=======
            id: group.id(),
>>>>>>> e6404219
            public_key: dht_record.owner().clone(),
            secret_key: group.get_secret_key(),
            encryption_key: group.get_encryption_key(),
        }
        .store_keypair(&protected_store)
        .await
        .map_err(|e| anyhow!(e))?;

        self.groups.insert(group.id(), Box::new(group.clone()));

        Ok(group)
    }

    pub async fn get_group(&mut self, record_key: TypedKey) -> Result<Box<Group>> {
        if let Some(group) = self.groups.get(&record_key.value) {
            return Ok(group.clone());
        }

        let routing_context = self.veilid_api.as_ref().unwrap().routing_context()?;
        let protected_store = self.veilid_api.as_ref().unwrap().protected_store().unwrap();

        // Load the keypair associated with the record_key from the protected store
        let retrieved_keypair = CommonKeypair::load_keypair(&protected_store, &record_key.value)
            .await
            .map_err(|_| anyhow!("Failed to load keypair"))?;

<<<<<<< HEAD
        let crypto_system = CryptoSystemVLD0::new(self.veilid_api.as_ref().unwrap().crypto()?);
    
        // First open the DHT record
        let dht_record = routing_context
            .open_dht_record(record_key.clone(), None) // Don't pass a writer here yet
            .await?;
        
        // Use the owner key from the DHT record as the default writer
        let owner_key = dht_record.owner(); // Call the owner() method to get the owner key
    
        // Reopen the DHT record with the owner key as the writer
        let dht_record = routing_context
            .open_dht_record(record_key.clone(), Some(KeyPair::new(owner_key.clone(), retrieved_keypair.secret_key.clone().unwrap())))
            .await?;
    
    
        let group = Group {
            dht_record: dht_record.clone(),
            encryption_key: retrieved_keypair.encryption_key.clone(),
            routing_context: Arc::new(routing_context),
            crypto_system,
            repos: Vec::new(),
            iroh_blobs: self.iroh_blobs.clone(),
        };
        self.groups.insert(group.id(), Box::new(group.clone()));
    
        Ok(Box::new(group))
=======
        self.join_group(retrieved_keypair).await
>>>>>>> e6404219
    }

    pub async fn list_groups(&self) -> Result<Vec<Box<Group>>> {
        Ok(self.groups.values().cloned().collect())
    }

    pub async fn close_group(&mut self, key: CryptoKey) -> Result<()> {
        if let Some(group) = self.groups.remove(&key) {
            group.close().await.map_err(|e| anyhow!(e))?;
        } else {
            return Err(anyhow!("Group not found"));
        }
        Ok(())
    }

    pub fn get_protected_store(&self) -> Result<Arc<ProtectedStore>> {
        self.veilid_api
            .as_ref()
            .ok_or_else(|| anyhow!("Veilid API not initialized"))
            .map(|api| Arc::new(api.protected_store().unwrap()))
    }

    pub async fn create_repo(&mut self) -> Result<Repo> {
        let veilid = self
            .veilid_api
            .as_ref()
            .ok_or_else(|| anyhow!("Veilid API is not initialized"))?;
        let routing_context = veilid.routing_context()?;
    
        // Identify the group to use for the repo
        let group_key = self.groups.keys().next().ok_or_else(|| anyhow!("No group available"))?;
        
        // Retrieve the group from the Backend's groups map
        let group = self.groups.get(group_key)
            .ok_or_else(|| anyhow!("Failed to retrieve group"))?
            .as_ref();
    
        // Check if the repo already exists
        if let Some(existing_repo) = self.repos.get(&group.get_id()) {
            println!("Repo already exists with id: {}", existing_repo.get_id());
            return Ok(*existing_repo.clone());
        }
        
        // Create a new DHT record for the repo
        let schema = DHTSchema::dflt(3)?;  
        let kind = Some(CRYPTO_KIND_VLD0);  
        let repo_dht_record = routing_context.create_dht_record(schema, kind).await?;

        // Identify the repo with the DHT record's key
        let repo_id = repo_dht_record.key().clone();

        // Use the group's encryption key for the repo
        let encryption_key = group.get_encryption_key().clone();

        // Wrap the secret key in CryptoTyped for storage
        let secret_key_typed = CryptoTyped::new(CRYPTO_KIND_VLD0, group.get_secret_key().unwrap().clone());


        let repo = Repo::new(
            repo_dht_record.clone(),
            group.get_encryption_key().clone(),
            Some(secret_key_typed),
            Arc::new(routing_context),
            CryptoSystemVLD0::new(veilid.crypto()?),
            self.iroh_blobs.clone(),
        );

         // Store the repo's keypair in the protected store
         let protected_store = veilid.protected_store().unwrap();
         CommonKeypair {
             id: repo.id(),
             public_key: repo_dht_record.owner().clone(),
             secret_key:  group.get_secret_key(),
             encryption_key: encryption_key.clone(),
         }
         .store_keypair(&protected_store)
         .await
         .map_err(|e| anyhow!(e))?;


        self.repos.insert(repo.get_id(), Box::new(repo.clone()));

        Ok(repo)
    }
        
    pub async fn get_repo(&mut self, repo_id: TypedKey) -> Result<Box<Repo>> {
        if let Some(repo) = self.repos.get(&repo_id.value) {
            return Ok(repo.clone());
        }
    
        let protected_store = self.veilid_api.as_ref().unwrap().protected_store().unwrap();
    
        // Load keypair using the repo ID
        let retrieved_keypair = CommonKeypair::load_keypair(&protected_store, &repo_id.value)
            .await
            .map_err(|_| anyhow!("Failed to load keypair for repo_id: {:?}", repo_id))?;
        let routing_context = self.veilid_api.as_ref().unwrap().routing_context()?;
        let dht_record = routing_context.open_dht_record(repo_id.clone(), None).await?;
        let owner_key = dht_record.owner();
        // Reopen the DHT record with the owner key as the writer
        let dht_record = routing_context
        .open_dht_record(repo_id.clone(), Some(KeyPair::new(owner_key.clone(), retrieved_keypair.secret_key.clone().unwrap())))
        .await?;
    
        let crypto_system = CryptoSystemVLD0::new(self.veilid_api.as_ref().unwrap().crypto()?);
    
        let repo = Repo {
            dht_record,
            encryption_key: retrieved_keypair.encryption_key.clone(),
            secret_key: retrieved_keypair
                .secret_key
                .map(|sk| CryptoTyped::new(CRYPTO_KIND_VLD0, sk)),
            routing_context: Arc::new(routing_context),
            crypto_system,
            iroh_blobs: self.iroh_blobs.clone(),
        };
    
        // Cache the loaded repo for future access
        self.repos.insert(repo.get_id(), Box::new(repo.clone()));
    
        Ok(Box::new(repo))
    }

    pub async fn create_collection(&self) -> Result<Hash> {
        // Initialize a new Iroh Node in memory
        let node = Node::memory().spawn().await?;

        // Get the Client from the node
        let iroh_client = node.client().blobs();

        // Create an empty Collection
        let mut collection = Collection::default();
        
        // Tag options for creating the collection
        let tag_option = SetTagOption::Auto;

        // No tags to delete, so we pass an empty vector
        let tags_to_delete = Vec::new();

        // Use the iroh_client instance to create the collection and get the root hash
        let (root_hash, _tag) = iroh_client
            .create_collection(collection, tag_option, tags_to_delete)
            .await?;

        // Return the root hash
        Ok(root_hash)
    }

    pub fn subscribe_updates(&self) -> Option<broadcast::Receiver<VeilidUpdate>> {
        self.update_rx.as_ref().map(|rx| rx.resubscribe())
    }

    pub fn get_veilid_api(&self) -> Option<&VeilidAPI> {
        self.veilid_api.as_ref()
    }
}

fn find_query(url: &Url, key: &str) -> Result<String> {
    for (query_key, value) in url.query_pairs() {
        if query_key == key {
            return Ok(value.into_owned());
        }
    }

    Err(anyhow!("Unable to find parameter {} in URL {:?}", key, url))
}

fn crypto_key_from_query(url: &Url, key: &str) -> Result<CryptoKey> {
    let value = find_query(url, key)?;
    let bytes = hex::decode(value)?;
    let mut key_vec: [u8; CRYPTO_KEY_LENGTH] = [0; CRYPTO_KEY_LENGTH];
    key_vec.copy_from_slice(bytes.as_slice());

    let key = CryptoKey::from(key_vec);
    Ok(key)
}

pub fn parse_url(url_string: &str) -> Result<CommonKeypair> {
    let url = Url::parse(url_string)?;

    let id = crypto_key_from_query(&url, URL_DHT_KEY)?;
    let encryption_key = crypto_key_from_query(&url, URL_ENCRYPTION_KEY)?;
    let public_key = crypto_key_from_query(&url, URL_PUBLIC_KEY)?;
    let secret_key = Some(crypto_key_from_query(&url, URL_SECRET_KEY)?);

    Ok(CommonKeypair {
        id,
        public_key,
        secret_key,
        encryption_key,
    })
}<|MERGE_RESOLUTION|>--- conflicted
+++ resolved
@@ -1,10 +1,5 @@
-<<<<<<< HEAD
 use crate::common::{CommonKeypair, DHTEntity, make_route};
-use crate::group::Group;
-=======
-use crate::common::{CommonKeypair, DHTEntity};
 use crate::group::{Group, URL_DHT_KEY, URL_ENCRYPTION_KEY, URL_PUBLIC_KEY, URL_SECRET_KEY};
->>>>>>> e6404219
 use crate::repo::Repo;
 use anyhow::{anyhow, Result};
 use clap::builder::Str;
@@ -243,7 +238,6 @@
 
         let encryption_key = crypto_system.random_shared_secret();
 
-<<<<<<< HEAD
         // Create an empty Iroh collection and get the root hash.
         let root_hash = self.create_collection().await?;
 
@@ -257,9 +251,6 @@
             .await
             .map_err(|e| anyhow!("Failed to store collection blob in DHT: {}", e))?;
     
-
-=======
->>>>>>> e6404219
         let group = Group::new(
             dht_record.clone(),
             encryption_key,
@@ -270,11 +261,7 @@
 
         let protected_store = veilid.protected_store().unwrap();
         CommonKeypair {
-<<<<<<< HEAD
-            id: group.id(), 
-=======
             id: group.id(),
->>>>>>> e6404219
             public_key: dht_record.owner().clone(),
             secret_key: group.get_secret_key(),
             encryption_key: group.get_encryption_key(),
@@ -301,7 +288,6 @@
             .await
             .map_err(|_| anyhow!("Failed to load keypair"))?;
 
-<<<<<<< HEAD
         let crypto_system = CryptoSystemVLD0::new(self.veilid_api.as_ref().unwrap().crypto()?);
     
         // First open the DHT record
@@ -329,9 +315,8 @@
         self.groups.insert(group.id(), Box::new(group.clone()));
     
         Ok(Box::new(group))
-=======
+
         self.join_group(retrieved_keypair).await
->>>>>>> e6404219
     }
 
     pub async fn list_groups(&self) -> Result<Vec<Box<Group>>> {
