<<<<<<< HEAD
use serde::{Serialize, Deserialize};
use anyhow::{Result, Error, anyhow};
use std::path::PathBuf;
use std::any::Any;
use iroh_blobs::Hash;
=======
use eyre::{anyhow, Error, Result};
use hex::ToHex;
use serde::{Deserialize, Serialize};
>>>>>>> e6404219
use std::sync::Arc;
use url::Url;
use veilid_core::{
<<<<<<< HEAD
    CryptoKey, DHTRecordDescriptor, CryptoTyped, CryptoSystemVLD0, RoutingContext, SharedSecret, TypedKey, ProtectedStore
=======
    CryptoKey, CryptoSystemVLD0, CryptoTyped, DHTRecordDescriptor, RoutingContext, SharedSecret,
    TypedKey,
>>>>>>> e6404219
};
use veilid_iroh_blobs::iroh::VeilidIrohBlobs;
use crate::common::{ DHTEntity, DHTRecordInfo };
use crate::repo::Repo;

pub const PROTOCOL_SCHEME: &str = "save+dweb:";
pub const URL_DHT_KEY: &str = "dht";
pub const URL_ENCRYPTION_KEY: &str = "enc";
pub const URL_PUBLIC_KEY: &str = "pk";
pub const URL_SECRET_KEY: &str = "sk";

#[derive(Clone)]
pub struct Group {
    pub dht_record: DHTRecordDescriptor,
    pub encryption_key: SharedSecret,
    pub routing_context: Arc<RoutingContext>,
    pub crypto_system: CryptoSystemVLD0,
    pub repos: Vec<Repo>,
    pub iroh_blobs: Option<VeilidIrohBlobs>,
}

impl Group {
    pub fn new(
        dht_record: DHTRecordDescriptor,
        encryption_key: SharedSecret,
        routing_context: Arc<RoutingContext>,
        crypto_system: CryptoSystemVLD0,
        iroh_blobs: Option<VeilidIrohBlobs>,
    ) -> Self {
        Self {
            dht_record,
            encryption_key,
            routing_context,
            crypto_system,
<<<<<<< HEAD
            repos: Vec::new(), 
            iroh_blobs,
=======
            repos: Vec::new(),
>>>>>>> e6404219
        }
    }

    pub fn id(&self) -> CryptoKey {
        self.dht_record.key().value.clone()
    }

    pub fn owner_key(&self) -> CryptoKey {
        self.dht_record.owner().clone()
    }

    pub fn owner_secret(&self) -> Option<CryptoKey> {
        self.dht_record.owner_secret().cloned()
    }

    pub async fn add_repo(&mut self, repo: Repo) -> Result<()> {
        self.repos.push(repo);
        Ok(())
    }

    pub async fn list_repos(&self) -> Vec<CryptoKey> {
        self.repos.iter().map(|repo| repo.get_id()).collect()
    }

    pub async fn get_repo_name(&self, repo_key: CryptoKey) -> Result<String> {
        if let Some(repo) = self.repos.iter().find(|repo| repo.get_id() == repo_key) {
            repo.get_name().await
        } else {
            Err(anyhow!("Repo not found"))
        }
    }

<<<<<<< HEAD
    pub async fn upload_blob(&self, file_path: PathBuf, protected_store: &ProtectedStore) -> Result<Hash> {
        if let Some(iroh_blobs) = &self.iroh_blobs {
            // Upload the file and get the hash
            let hash = iroh_blobs.upload_from_path(file_path).await?;
            
            // Convert hash to hex for DHT storage
            let root_hash_hex = hash.to_hex();

            // Set the root hash in the DHT record
            self.routing_context.set_dht_value(
                self.dht_record.key().clone(), 
                1,                              
                root_hash_hex.clone().into(),           
                None                            
            )
            .await
            .map_err(|e| anyhow!("Failed to store collection blob in DHT: {}", e))?;

            // Create an instance of DHTRecordInfo
            let dht_record_info = DHTRecordInfo {
                id: self.get_id().clone(),             
                dht_key: self.dht_record.key().value, 
                cid: Some(root_hash_hex),           
            };

            // Store the DHT record info and CID in the Veilid protected store
            dht_record_info.store(protected_store).await.map_err(|e| anyhow!("Failed to store DHT record info: {}", e))?;

    
            Ok(hash)
        } else {
            Err(anyhow!("iroh_blobs not initialized"))
        }
    }

=======
    pub fn get_url(&self) -> String {
        let mut url = Url::parse(format!("{0}:?", PROTOCOL_SCHEME).as_str()).unwrap();

        url.query_pairs_mut()
            .append_pair(URL_DHT_KEY, self.id().encode_hex::<String>().as_str())
            .append_pair(
                URL_ENCRYPTION_KEY,
                self.get_encryption_key().encode_hex::<String>().as_str(),
            )
            .append_pair(
                URL_PUBLIC_KEY,
                self.owner_key().encode_hex::<String>().as_str(),
            )
            .append_pair(
                URL_SECRET_KEY,
                self.owner_secret().unwrap().encode_hex::<String>().as_str(),
            );

        url.to_string()
    }
>>>>>>> e6404219
}

impl DHTEntity for Group {
    fn get_id(&self) -> CryptoKey {
        self.id().clone()
    }

    fn get_encryption_key(&self) -> SharedSecret {
        self.encryption_key.clone()
    }

    fn get_routing_context(&self) -> Arc<RoutingContext> {
        self.routing_context.clone()
    }

    fn get_crypto_system(&self) -> CryptoSystemVLD0 {
        self.crypto_system.clone()
    }

    fn get_dht_record(&self) -> DHTRecordDescriptor {
        self.dht_record.clone()
    }

    fn get_secret_key(&self) -> Option<CryptoKey> {
        self.owner_secret()
    }

    fn get_route_id_blob(&self) -> Vec<u8> {
        self.iroh_blobs.as_ref().expect("iroh_blobs not initialized").route_id_blob()
    }
}<|MERGE_RESOLUTION|>--- conflicted
+++ resolved
@@ -1,23 +1,14 @@
-<<<<<<< HEAD
 use serde::{Serialize, Deserialize};
 use anyhow::{Result, Error, anyhow};
 use std::path::PathBuf;
 use std::any::Any;
 use iroh_blobs::Hash;
-=======
 use eyre::{anyhow, Error, Result};
 use hex::ToHex;
-use serde::{Deserialize, Serialize};
->>>>>>> e6404219
 use std::sync::Arc;
 use url::Url;
 use veilid_core::{
-<<<<<<< HEAD
     CryptoKey, DHTRecordDescriptor, CryptoTyped, CryptoSystemVLD0, RoutingContext, SharedSecret, TypedKey, ProtectedStore
-=======
-    CryptoKey, CryptoSystemVLD0, CryptoTyped, DHTRecordDescriptor, RoutingContext, SharedSecret,
-    TypedKey,
->>>>>>> e6404219
 };
 use veilid_iroh_blobs::iroh::VeilidIrohBlobs;
 use crate::common::{ DHTEntity, DHTRecordInfo };
@@ -52,12 +43,8 @@
             encryption_key,
             routing_context,
             crypto_system,
-<<<<<<< HEAD
             repos: Vec::new(), 
             iroh_blobs,
-=======
-            repos: Vec::new(),
->>>>>>> e6404219
         }
     }
 
@@ -90,7 +77,6 @@
         }
     }
 
-<<<<<<< HEAD
     pub async fn upload_blob(&self, file_path: PathBuf, protected_store: &ProtectedStore) -> Result<Hash> {
         if let Some(iroh_blobs) = &self.iroh_blobs {
             // Upload the file and get the hash
@@ -126,7 +112,6 @@
         }
     }
 
-=======
     pub fn get_url(&self) -> String {
         let mut url = Url::parse(format!("{0}:?", PROTOCOL_SCHEME).as_str()).unwrap();
 
@@ -147,7 +132,6 @@
 
         url.to_string()
     }
->>>>>>> e6404219
 }
 
 impl DHTEntity for Group {
